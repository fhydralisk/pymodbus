'''
Handle the version information here; you should only have to
change the version tuple.

Since we are using twisted's version class, we can also query
the svn version as well using the local .entries file.
'''


class Version(object):

    def __init__(self, package, major, minor, micro, pre):
        '''

        :param package: Name of the package that this is a version of.
        :param major: The major version number.
        :param minor: The minor version number.
        :param micro: The micro version number.
        :param pre: The pre release tag
        '''
        self.package = package
        self.major = major
        self.minor = minor
        self.micro = micro
        self.pre = pre

    def short(self):
        ''' Return a string in canonical short version format
        <major>.<minor>.<micro>.<pre>
        '''
        return '%d.%d.%d.%s' % (self.major, self.minor, self.micro, self.pre)

    def __str__(self):
        ''' Returns a string representation of the object

        :returns: A string representation of this object
        '''
        return '[%s, version %s]' % (self.package, self.short())

<<<<<<< HEAD
version = Version('pymodbus', 1, 3, 0, "rc1")
=======

version = Version('pymodbus', 1, 3, 0)

>>>>>>> 976580b4
version.__name__ = 'pymodbus'  # fix epydoc error

#---------------------------------------------------------------------------#
# Exported symbols
#---------------------------------------------------------------------------#
__all__ = ["version"]<|MERGE_RESOLUTION|>--- conflicted
+++ resolved
@@ -9,7 +9,7 @@
 
 class Version(object):
 
-    def __init__(self, package, major, minor, micro, pre):
+    def __init__(self, package, major, minor, micro, pre=None):
         '''
 
         :param package: Name of the package that this is a version of.
@@ -28,7 +28,10 @@
         ''' Return a string in canonical short version format
         <major>.<minor>.<micro>.<pre>
         '''
-        return '%d.%d.%d.%s' % (self.major, self.minor, self.micro, self.pre)
+        if self.pre:
+            return '%d.%d.%d.%s' % (self.major, self.minor, self.micro, self.pre)
+        else:
+            return '%d.%d.%d.%s' % (self.major, self.minor, self.micro)
 
     def __str__(self):
         ''' Returns a string representation of the object
@@ -37,13 +40,10 @@
         '''
         return '[%s, version %s]' % (self.package, self.short())
 
-<<<<<<< HEAD
+
 version = Version('pymodbus', 1, 3, 0, "rc1")
-=======
 
-version = Version('pymodbus', 1, 3, 0)
 
->>>>>>> 976580b4
 version.__name__ = 'pymodbus'  # fix epydoc error
 
 #---------------------------------------------------------------------------#
