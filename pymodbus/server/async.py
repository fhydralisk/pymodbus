'''
Implementation of a Twisted Modbus Server
------------------------------------------

'''
from binascii import b2a_hex
from twisted.internet import protocol
from twisted.internet.protocol import ServerFactory
from twisted.internet import reactor

from pymodbus.constants import Defaults
from pymodbus.factory import ServerDecoder
from pymodbus.datastore import ModbusServerContext
from pymodbus.device import ModbusControlBlock
from pymodbus.device import ModbusAccessControl
from pymodbus.device import ModbusDeviceIdentification
from pymodbus.exceptions import NoSuchSlaveException
from pymodbus.transaction import ModbusSocketFramer, ModbusAsciiFramer
from pymodbus.pdu import ModbusExceptions as merror
from pymodbus.internal.ptwisted import InstallManagementConsole
from pymodbus.compat import byte2int
<<<<<<< HEAD
from pymodbus.compat import IS_PYTHON3
=======
from twisted.internet import reactor
>>>>>>> 0ffb6319

#---------------------------------------------------------------------------#
# Logging
#---------------------------------------------------------------------------#
import logging
_logger = logging.getLogger(__name__)


#---------------------------------------------------------------------------#
# Modbus TCP Server
#---------------------------------------------------------------------------#
class ModbusTcpProtocol(protocol.Protocol):
    ''' Implements a modbus server in twisted '''

    def connectionMade(self):
        ''' Callback for when a client connects

        ..note:: since the protocol factory cannot be accessed from the
                 protocol __init__, the client connection made is essentially
                 our __init__ method.
        '''
        _logger.debug("Client Connected [%s]" % self.transport.getHost())
        self.framer = self.factory.framer(decoder=self.factory.decoder)

    def connectionLost(self, reason):
        ''' Callback for when a client disconnects

        :param reason: The client's reason for disconnecting
        '''
        _logger.debug("Client Disconnected: %s" % reason)

    def dataReceived(self, data):
        ''' Callback when we receive any data

        :param data: The data sent by the client
        '''
        if _logger.isEnabledFor(logging.DEBUG):
            _logger.debug(' '.join([hex(byte2int(x)) for x in data]))
        if not self.factory.control.ListenOnly:
            unit_address = byte2int(data[0])
            if unit_address in self.factory.store:
                self.framer.processIncomingPacket(data, self._execute)

    def _execute(self, request, **kwargs):
        ''' Executes the request and returns the result

        :param request: The decoded request message
        '''
        try:
            context = self.factory.store[request.unit_id]
            response = request.execute(context)
        except NoSuchSlaveException as ex:
            _logger.debug("requested slave does not exist: %s" % request.unit_id )
            if self.factory.ignore_missing_slaves:
                return # the client will simply timeout waiting for a response
            response = request.doException(merror.GatewayNoResponse)
        except Exception as ex:
            _logger.debug("Datastore unable to fulfill request: %s" % ex)
            response = request.doException(merror.SlaveFailure)
        #self.framer.populateResult(response)
        response.transaction_id = request.transaction_id
        response.unit_id = request.unit_id
        self._send(response)

    def _send(self, message):
        ''' Send a request (string) to the network

        :param message: The unencoded modbus response
        '''
        if message.should_respond:
            self.factory.control.Counter.BusMessage += 1
            pdu = self.framer.buildPacket(message)
            if _logger.isEnabledFor(logging.DEBUG):
                _logger.debug('send: %s' % b2a_hex(pdu))
            return self.transport.write(pdu)


class ModbusServerFactory(ServerFactory):
    '''
    Builder class for a modbus server

    This also holds the server datastore so that it is
    persisted between connections
    '''

    protocol = ModbusTcpProtocol

    def __init__(self, store, framer=None, identity=None, **kwargs):
        ''' Overloaded initializer for the modbus factory

        If the identify structure is not passed in, the ModbusControlBlock
        uses its own empty structure.

        :param store: The ModbusServerContext datastore
        :param framer: The framer strategy to use
        :param identity: An optional identify structure
        :param ignore_missing_slaves: True to not send errors on a request to a missing slave
        '''
        self.decoder = ServerDecoder()
        self.framer = framer or ModbusSocketFramer
        self.store = store or ModbusServerContext()
        self.control = ModbusControlBlock()
        self.access = ModbusAccessControl()
        self.ignore_missing_slaves = kwargs.get('ignore_missing_slaves', Defaults.IgnoreMissingSlaves)

        if isinstance(identity, ModbusDeviceIdentification):
            self.control.Identity.update(identity)


#---------------------------------------------------------------------------#
# Modbus UDP Server
#---------------------------------------------------------------------------#
class ModbusUdpProtocol(protocol.DatagramProtocol):
    ''' Implements a modbus udp server in twisted '''

    def __init__(self, store, framer=None, identity=None, **kwargs):
        ''' Overloaded initializer for the modbus factory

        If the identify structure is not passed in, the ModbusControlBlock
        uses its own empty structure.

        :param store: The ModbusServerContext datastore
        :param framer: The framer strategy to use
        :param identity: An optional identify structure
        :param ignore_missing_slaves: True to not send errors on a request to a missing slave
        '''
        framer = framer or ModbusSocketFramer
        self.framer = framer(decoder=ServerDecoder())
        self.store = store or ModbusServerContext()
        self.control = ModbusControlBlock()
        self.access = ModbusAccessControl()
        self.ignore_missing_slaves = kwargs.get('ignore_missing_slaves', Defaults.IgnoreMissingSlaves)

        if isinstance(identity, ModbusDeviceIdentification):
            self.control.Identity.update(identity)

    def datagramReceived(self, data, addr):
        ''' Callback when we receive any data

        :param data: The data sent by the client
        '''
        _logger.debug("Client Connected [%s:%s]" % addr)
        if _logger.isEnabledFor(logging.DEBUG):
            _logger.debug(" ".join([hex(byte2int(x)) for x in data]))
        if not self.control.ListenOnly:
            continuation = lambda request: self._execute(request, addr)
            self.framer.processIncomingPacket(data, continuation)

    def _execute(self, request, addr):
        ''' Executes the request and returns the result

        :param request: The decoded request message
        '''
        try:
            context = self.store[request.unit_id]
            response = request.execute(context)
        except NoSuchSlaveException as ex:
            _logger.debug("requested slave does not exist: %s" % request.unit_id )
            if self.ignore_missing_slaves:
                return # the client will simply timeout waiting for a response
            response = request.doException(merror.GatewayNoResponse)
        except Exception as ex:
            _logger.debug("Datastore unable to fulfill request: %s" % ex)
            response = request.doException(merror.SlaveFailure)
        #self.framer.populateResult(response)
        response.transaction_id = request.transaction_id
        response.unit_id = request.unit_id
        self._send(response, addr)

    def _send(self, message, addr):
        ''' Send a request (string) to the network

        :param message: The unencoded modbus response
        :param addr: The (host, port) to send the message to
        '''
        self.control.Counter.BusMessage += 1
        pdu = self.framer.buildPacket(message)
        if _logger.isEnabledFor(logging.DEBUG):
            _logger.debug('send: %s' % b2a_hex(pdu))
        return self.transport.write(pdu, addr)


#---------------------------------------------------------------------------#
# Starting Factories
#---------------------------------------------------------------------------#
def _is_main_thread():
    import threading

    if IS_PYTHON3:
        if threading.current_thread() != threading.main_thread():
            _logger.debug("Starting in spawned thread")
            return False
    else:
        if not isinstance(threading.current_thread(), threading._MainThread):
            _logger.debug("Starting in spawned thread")
            return False
    _logger.debug("Starting in Main thread")
    return True


def StartTcpServer(context, identity=None, address=None, console=False, **kwargs):
    ''' Helper method to start the Modbus Async TCP server

    :param context: The server data context
    :param identify: The server identity to use (default empty)
    :param address: An optional (interface, port) to bind to.
    :param console: A flag indicating if you want the debug console
    :param ignore_missing_slaves: True to not send errors on a request to a missing slave
    '''
    from twisted.internet import reactor

    address = address or ("", Defaults.Port)
    framer  = ModbusSocketFramer
    factory = ModbusServerFactory(context, framer, identity, **kwargs)
    if console:
        InstallManagementConsole({'factory': factory})

    _logger.info("Starting Modbus TCP Server on %s:%s" % address)
    reactor.listenTCP(address[1], factory, interface=address[0])
    reactor.run(installSignalHandlers=_is_main_thread())


def StartUdpServer(context, identity=None, address=None, **kwargs):
    ''' Helper method to start the Modbus Async Udp server

    :param context: The server data context
    :param identify: The server identity to use (default empty)
    :param address: An optional (interface, port) to bind to.
    :param ignore_missing_slaves: True to not send errors on a request to a missing slave
    '''
    from twisted.internet import reactor

    address = address or ("", Defaults.Port)
    framer  = ModbusSocketFramer
    server  = ModbusUdpProtocol(context, framer, identity, **kwargs)

    _logger.info("Starting Modbus UDP Server on %s:%s" % address)
    reactor.listenUDP(address[1], server, interface=address[0])
    reactor.run(installSignalHandlers=_is_main_thread())


def StartSerialServer(context, identity=None,
    framer=ModbusAsciiFramer, **kwargs):
    ''' Helper method to start the Modbus Async Serial server

    :param context: The server data context
    :param identify: The server identity to use (default empty)
    :param framer: The framer to use (default ModbusAsciiFramer)
    :param port: The serial port to attach to
    :param baudrate: The baud rate to use for the serial device
    :param console: A flag indicating if you want the debug console
    :param ignore_missing_slaves: True to not send errors on a request to a missing slave
    '''
    from twisted.internet import reactor
    from twisted.internet.serialport import SerialPort

    port = kwargs.get('port', '/dev/ttyS0')
    baudrate = kwargs.get('baudrate', Defaults.Baudrate)
    console = kwargs.get('console', False)

    _logger.info("Starting Modbus Serial Server on %s" % port)
    factory = ModbusServerFactory(context, framer, identity, **kwargs)
    if console:
        InstallManagementConsole({'factory': factory})

    protocol = factory.buildProtocol(None)
    SerialPort.getHost = lambda self: port # hack for logging
    SerialPort(protocol, port, reactor, baudrate)
    reactor.run(installSignalHandlers=_is_main_thread())


def StopServer():
    """
    Helper method to stop Async Server
    """
    from twisted.internet import reactor
    if _is_main_thread():
        reactor.stop()
        _logger.debug("Stopping main thread")
    else:
        reactor.callFromThread(reactor.stop)
        _logger.debug("Stopping current thread")



#---------------------------------------------------------------------------#
# Exported symbols
#---------------------------------------------------------------------------#
__all__ = [
    "StartTcpServer", "StartUdpServer", "StartSerialServer", "StopServer"
]<|MERGE_RESOLUTION|>--- conflicted
+++ resolved
@@ -6,7 +6,6 @@
 from binascii import b2a_hex
 from twisted.internet import protocol
 from twisted.internet.protocol import ServerFactory
-from twisted.internet import reactor
 
 from pymodbus.constants import Defaults
 from pymodbus.factory import ServerDecoder
@@ -18,12 +17,8 @@
 from pymodbus.transaction import ModbusSocketFramer, ModbusAsciiFramer
 from pymodbus.pdu import ModbusExceptions as merror
 from pymodbus.internal.ptwisted import InstallManagementConsole
-from pymodbus.compat import byte2int
-<<<<<<< HEAD
-from pymodbus.compat import IS_PYTHON3
-=======
+from pymodbus.compat import byte2int, IS_PYTHON3
 from twisted.internet import reactor
->>>>>>> 0ffb6319
 
 #---------------------------------------------------------------------------#
 # Logging
@@ -214,13 +209,13 @@
 
     if IS_PYTHON3:
         if threading.current_thread() != threading.main_thread():
-            _logger.debug("Starting in spawned thread")
+            _logger.debug("Running in spawned thread")
             return False
     else:
         if not isinstance(threading.current_thread(), threading._MainThread):
-            _logger.debug("Starting in spawned thread")
+            _logger.debug("Running in spawned thread")
             return False
-    _logger.debug("Starting in Main thread")
+    _logger.debug("Running in Main thread")
     return True
 
 
@@ -234,7 +229,6 @@
     :param ignore_missing_slaves: True to not send errors on a request to a missing slave
     '''
     from twisted.internet import reactor
-
     address = address or ("", Defaults.Port)
     framer  = ModbusSocketFramer
     factory = ModbusServerFactory(context, framer, identity, **kwargs)
@@ -255,7 +249,6 @@
     :param ignore_missing_slaves: True to not send errors on a request to a missing slave
     '''
     from twisted.internet import reactor
-
     address = address or ("", Defaults.Port)
     framer  = ModbusSocketFramer
     server  = ModbusUdpProtocol(context, framer, identity, **kwargs)
@@ -265,8 +258,7 @@
     reactor.run(installSignalHandlers=_is_main_thread())
 
 
-def StartSerialServer(context, identity=None,
-    framer=ModbusAsciiFramer, **kwargs):
+def StartSerialServer(context, identity=None, framer=ModbusAsciiFramer, **kwargs):
     ''' Helper method to start the Modbus Async Serial server
 
     :param context: The server data context
@@ -302,10 +294,10 @@
     from twisted.internet import reactor
     if _is_main_thread():
         reactor.stop()
-        _logger.debug("Stopping main thread")
+        _logger.debug("Stopping server from main thread")
     else:
         reactor.callFromThread(reactor.stop)
-        _logger.debug("Stopping current thread")
+        _logger.debug("Stopping Server from another thread")
 
 
 
