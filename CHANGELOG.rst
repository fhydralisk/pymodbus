Version 2.1.0
-----------------------------------------------------------
* Fix Issues with Serial client where in partial data was read when the response size is unknown.
* Fix Infinite sleep loop in RTU Framer.
* Add pygments as extra requirement for repl.
* Add support to modify modbus client attributes via repl.
* Update modbus repl documentation.
* More verbose logs for repl.

Version 2.0.1
-----------------------------------------------------------
* Fix unicode decoder error with BinaryPayloadDecoder in some platforms
* Avoid unnecessary import of deprecated modules with dependencies on twisted

Version 2.0.0
-----------------------------------------------------------
**Note This is a Major release and might affect your existing Async client implementation. Refer examples on how to use the latest async clients.**

* Async client implementation based on Tornado, Twisted and asyncio with backward compatibility support for twisted client.
* Allow reusing existing[running] asyncio loop when creating async client based on asyncio.
* Allow reusing address for Modbus TCP sync server.
* Add support to install tornado as extra requirement while installing pymodbus.
* Support Pymodbus REPL
* Add support to python 3.7.
* Bug fix and enhancements in examples.


Version 2.0.0rc1
-----------------------------------------------------------
**Note This is a Major release and might affect your existing Async client implementation. Refer examples on how to use the latest async clients.**

* Async client implementation based on Tornado, Twisted and asyncio


Version 1.5.2
------------------------------------------------------------
* Fix serial client `is_socket_open` method

Version 1.5.1
------------------------------------------------------------
* Fix device information selectors
* Fixed behaviour of the MEI device information command as a server when an invalid object_id is provided by an external client.
* Add support for repeated MEI device information Object IDs (client/server)
* Added support for encoding device information when it requires more than one PDU to pack.
* Added REPR statements for all syncchronous clients
* Added `isError` method to exceptions, Any response received can be tested for success before proceeding.

<<<<<<< HEAD
    """
=======
.. code-block:: python
>>>>>>> f0edef30

    res = client.read_holding_registers(...)
    if not res.isError():

        # proceed
 
    else:
        # handle error or raise

<<<<<<< HEAD
    """

=======
>>>>>>> f0edef30
* Add examples for MEI read device information request

Version 1.5.0
------------------------------------------------------------
* Improve transaction speeds for sync clients (RTU/ASCII), now retry on empty happens only when retry_on_empty kwarg is passed to client during intialization

`client = Client(..., retry_on_empty=True)`

* Fix tcp servers (sync/async) not processing requests with transaction id > 255
* Introduce new api to check if the received response is an error or not (response.isError())
* Move timing logic to framers so that irrespective of client, correct timing logics are followed.
* Move framers from transaction.py to respective modules
* Fix modbus payload builder and decoder
* Async servers can now have an option to defer `reactor.run()` when using `Start<Tcp/Serial/Udo>Server(...,defer_reactor_run=True)`
* Fix UDP client issue while handling MEI messages (ReadDeviceInformationRequest)
* Add expected response lengths for WriteMultipleCoilRequest and WriteMultipleRegisterRequest
* Fix _rtu_byte_count_pos for GetCommEventLogResponse
* Add support for repeated MEI device information Object IDs
* Fix struct errors while decoding stray response
* Modbus read retries works only when empty/no message is received
* Change test runner from nosetest to pytest
* Fix Misc examples

Version 1.4.0
------------------------------------------------------------
* Bug fix Modbus TCP client reading incomplete data
* Check for slave unit id before processing the request for serial clients
* Bug fix serial servers with Modbus Binary Framer
* Bug fix header size for ModbusBinaryFramer
* Bug fix payload decoder with endian Little
* Payload builder and decoder can now deal with the wordorder as well of 32/64 bit data.
* Support Database slave contexts (SqlStore and RedisStore)
* Custom handlers could be passed to Modbus TCP servers
* Asynchronous Server could now be stopped when running on a seperate thread (StopServer)
* Signal handlers on Asyncronous servers are now handled based on current thread
* Registers in Database datastore could now be read from remote clients
* Fix examples in contrib (message_parser.py/message_generator.py/remote_server_context)
* Add new example for SqlStore and RedisStore (db store slave context)
* Fix minor comaptibility issues with utilities.
* Update test requirements
* Update/Add new unit tests
* Move twisted requirements to extra so that it is not installed by default on pymodbus installtion

Version 1.3.2
------------------------------------------------------------
* ModbusSerialServer could now be stopped when running on a seperate thread.
* Fix issue with server and client where in the frame buffer had values from previous unsuccesful transaction
* Fix response length calculation for ModbusASCII protocol
* Fix response length calculation ReportSlaveIdResponse, DiagnosticStatusResponse
* Fix never ending transaction case when response is recieved without header and CRC
* Fix tests

Version 1.3.1
------------------------------------------------------------
* Recall socket recv until get a complete response
* Register_write_message.py: Observe skip_encode option when encoding a single register request
* Fix wrong expected response length for coils and discrete inputs
* Fix decode errors with ReadDeviceInformationRequest and  ReportSlaveIdRequest on Python3
* Move MaskWriteRegisterRequest/MaskWriteRegisterResponse  to register_write_message.py from file_message.py
* Python3 compatible examples [WIP]
* Misc updates with examples

Version 1.3.0.rc2
------------------------------------------------------------
* Fix encoding problem for ReadDeviceInformationRequest method on python3
* Fix problem with the usage of ord in python3 while cleaning up receive buffer
* Fix struct unpack errors with BinaryPayloadDecoder on python3 - string vs bytestring error
* Calculate expected response size for ReadWriteMultipleRegistersRequest
* Enhancement for ModbusTcpClient, ModbusTcpClient can now accept connection timeout as one of the parameter
* Misc updates

Version 1.3.0.rc1
------------------------------------------------------------
* Timing improvements over MODBUS Serial interface
* Modbus RTU use 3.5 char silence before and after transactions
* Bug fix on FifoTransactionManager , flush stray data before transaction
* Update repository information
* Added ability to ignore missing slaves
* Added ability to revert to ZeroMode
* Passed a number of extra options through the stack
* Fixed documenation and added a number of examples

Version 1.2.0
------------------------------------------------------------

* Reworking the transaction managers to be more explicit and
  to handle modbus RTU over TCP.
* Adding examples for a number of unique requested use cases
* Allow RTU framers to fail fast instead of staying at fault
* Working on datastore saving and loading

Version 1.1.0
------------------------------------------------------------

* Fixing memory leak in clients and servers (removed __del__)
* Adding the ability to override the client framers
* Working on web page api and GUI
* Moving examples and extra code to contrib sections
* Adding more documentation

Version 1.0.0
------------------------------------------------------------

* Adding support for payload builders to form complex encoding
  and decoding of messages.
* Adding BCD and binary payload builders
* Adding support for pydev
* Cleaning up the build tools
* Adding a message encoding generator for testing.
* Now passing kwargs to base of PDU so arguments can be used
  correctly at all levels of the protocol.
* A number of bug fixes (see bug tracker and commit messages)

Version 0.9.0
------------------------------------------------------------

Please view the git commit log<|MERGE_RESOLUTION|>--- conflicted
+++ resolved
@@ -45,11 +45,7 @@
 * Added REPR statements for all syncchronous clients
 * Added `isError` method to exceptions, Any response received can be tested for success before proceeding.
 
-<<<<<<< HEAD
-    """
-=======
 .. code-block:: python
->>>>>>> f0edef30
 
     res = client.read_holding_registers(...)
     if not res.isError():
@@ -59,11 +55,8 @@
     else:
         # handle error or raise
 
-<<<<<<< HEAD
     """
 
-=======
->>>>>>> f0edef30
 * Add examples for MEI read device information request
 
 Version 1.5.0
